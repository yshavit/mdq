# mdq: jq for Markdown

[![Code Coverage][coverage-shield]][coverage-link]
[![Build status][build-shield]][build-link]
[![Pending TODOs][todos-shield]][todos-link]
[![Ignored tests][ignoreds-shield]][ignoreds-link]

[coverage-shield]: https://img.shields.io/endpoint?url=https%3A%2F%2Fgist.githubusercontent.com%2Fyshavit%2F53901a0115b596e015a891c41fb0f256%2Fraw%2Fmdq-coverage.json

[coverage-link]: https://github.com/yshavit/mdq/actions/workflows/coverage.yml?query=branch%3Amain

[build-shield]: https://github.com/yshavit/mdq/actions/workflows/rust.yml/badge.svg

[build-link]: https://github.com/yshavit/mdq/actions/workflows/rust.yml?query=branch%3Amain

[todos-shield]: https://img.shields.io/endpoint?url=https%3A%2F%2Fgist.githubusercontent.com%2Fyshavit%2Fe7a9e9e72651da0d7d2b1fbbe56237d0%2Fraw%2Fmdq-todos.json

[todos-link]: https://github.com/search?q=repo%3Ayshavit%2Fmdq+NOT+path%3A.github%2Fworkflows%2Fcoverage.yml+NOT+path%3AREADME.md+todo&type=code

[ignoreds-shield]: https://img.shields.io/endpoint?url=https%3A%2F%2Fgist.githubusercontent.com%2Fyshavit%2F782a8dc5f77d2cf4b1c774da72636f00%2Fraw%2Fmdq-ignoreds.json

[ignoreds-link]: https://github.com/search?q=repo%3Ayshavit%2Fmdq+%28%28path%3A%2F%5C.rs%24%2F+%22%23%5Bignore%5D%22%29+OR+%28path%3Atests%2Fmd_cases+%2F%5Eignore%2F%29%29&type=code

## What is mdq?

mdq aims to do for Markdown what jq does for JSON: provide an easy way to zero in on specific parts of a document.

For example, GitHub PRs are Markdown documents, and some organizations have specific templates with checklists for all
reviewers to complete. Enforcing these often requires ugly regexes that are a pain to write and worse to debug. Instead,
you can (for example) ask mdq for all uncompleted tasks:

```shell
mdq '- [ ]'
```

mdq is available under the Apache 2.0 or MIT licenses, at your option. I am open to other permissive licenses, if you
have one you prefer.

# Installation

Any of these will work:

1. ```shell
   brew install mdq
   ```
   (Mac and Linux)
1. ```bash
   docker pull yshavit/mdq
   echo 'My [example](https://github.com/yshavit/mdq) markdown' | docker run --rm -i yshavit/mdq '[]()'
   ```
1. Download binaries from [the latest release] (or any other release, of course).

<<<<<<< HEAD
   You can also grab the binaries from the latest [build-release] workflow run. You must be logged into GitHub to do
   that (this is GitHub's limitation, not mine). You'll have to `chmod +x` them before you can run them.
1. ```shell
   cargo install --git https://github.com/yshavit/mdq
   ```
   Requires rustc >= 1.78.0
=======
   - Macs quarantine downloads from the internet by default. If you get an error saying that Apple cannot check the the binary for malicious software, you can remove this flag by running the following on the binary after extracting it from the artifact zip:
     ```bash
     xattr -d com.apple.quarantine mdq
     ```
   - You can also grab the binaries from the latest [build-release] workflow run. You must be logged into GitHub to do
     that (this is GitHub's limitation, not mine). You'll have to `chmod +x` them before you can run them.
>>>>>>> a8dae58f

<details>
<summary>Security concerns</summary>
The release and latest-workflow binaries are built on GitHub's servers, so if you trust my code (and dependencies), and you trust GitHub,
you can trust the binaries. See https://github.com/yshavit/mdq/wiki/Release-binaries for information on how to verify them.
 </details>

[the latest release]: https://github.com/yshavit/mdq/releases/latest

[build-release]: https://github.com/yshavit/mdq/actions/workflows/build-release.yml

# Basic Usage

Simple example to select sections containing "usage":

```shell
cat example.md | mdq '# usage'
```

Use pipe (`|`) to chain filters together. For example, to select sections containing "usage", and within those find
all unordered list items:

```shell
cat example.md | mdq '# usage | -'
```

The filter syntax is designed to mirror Markdown syntax. You can select...

| Element          | Syntax                           |
|------------------|----------------------------------|
| Sections         | `# title text`                   |
| Lists            | `- unordered list item text`     |
| "                | `1. ordered list item text`      |
| "                | `- [ ] uncompleted task`         |
| "                | `- [x] completed task`           |
| "                | `- [?] any task`                 |
| Links            | `[display text](url)`            |
| Images           | `![alt text](url)`               |
| Block quotes     | `> block quote text`             |
| Code blocks      | ` ```language <code block text>` |
| Raw HTML         | `</> html_tag`                   |
| Plain paragraphs | `P: paragraph text `             |
| Tables           | `:-: header text :-: row text`   |

(Tables selection differs from other selections in that you can actually select only certain headers and rows, such that
the resulting element is of a different shape than the original. See the example below, or the wiki for more detail.)

In any of the above, the text may be:

- an `unquoted string` that starts with a letter; this is case-insensitive
- a `"quoted string"` (either single or double quotes); this is case-sensitive
- a string (quoted or unquoted) anchored by `^` or `$` (for start and end of string, respectively)
- a `/regex/`
- omitted or `*`, to mean "any"

See the [tutorial] for a bit more detail, and [user manual] for the full picture.

[tutorial]: https://github.com/yshavit/mdq/wiki/Tutorial

[user manual]: https://github.com/yshavit/mdq/wiki/Full-User-Manual

## Examples

### Ensuring that people have searched existing issues before submitting a bug report

Many projects have bug report templates that ask the submitter to attest that they've checked existing issues for possible duplicates. In mdq, you can do:

```bash
if echo "$ISSUE_TEXT" | mdq -q '- [x] I have searched for existing issues' ; then
  ...
```

(The `-q` option is like grep's: it doesn't output anything to stdout, but exits 0 if any items were found, or non-0 otherwise.)

This will match:

> - [x] I have searched for existing issues

... but will fail if the checkbox is unchecked:

> - [ ] I have searched for existing issues

### Extracting a referenced ticket

Some organizations use GitHub Actions to update their ticket tracker, if a PR mentions a ticket. You can use mdq to extract the link from Markdown as JSON, and then use jq to get the URL:

```bash
TICKET_URL="$(echo "$PR_TEXT"
  | mdq --output json '# Ticket | [](^https://tickets.example.com/[A-Z]+-\d+$)'
  | jq -r '.items[].link.url')"
```

This will match Markdown like:

> #### Ticket
>
> https://tickets.example.com/PROJ-1234

### Whittling down a big table

Let's say you have a table whose columns reference people in an on-call schedule, rows correspond to weeks in `YYYY-MM-DD` format:

> |   On-Call  | Alice | Bob | Sam | Pat |
> |:----------:|:-----:|:---:|:---:|:---:|
> | 2024-01-08 |   x   |     |     |     |
> | 2024-01-15 |       |     |  x  |     |
> | 2024-01-22 |       | x   |     |     |

To find out when Alice is on call:

```bash
cat oncall.md | mdq ':-: /On-Call|Alice/:-: *'
```
```markdown
|  On-Call   | Alice |
|:----------:|:-----:|
| 2024-01-08 |   x   |
| 2024-01-15 |       |
| 2024-01-22 |       |
```

Or, to find out who's on call for the week of Jan 15:

```bash
cat oncall.md | mdq ':-: * :-: 2024-01-15'
```
```markdown
|  On-Call   | Alice | Bob | Sam | Pat |
|:----------:|:-----:|:---:|:---:|----:|
| 2024-01-15 |       |     |  x  |     |
```

# Development

Requires rustc >= 1.78.0

```bash
cargo build
```

```bash
cargo test
```<|MERGE_RESOLUTION|>--- conflicted
+++ resolved
@@ -50,21 +50,16 @@
    ```
 1. Download binaries from [the latest release] (or any other release, of course).
 
-<<<<<<< HEAD
-   You can also grab the binaries from the latest [build-release] workflow run. You must be logged into GitHub to do
-   that (this is GitHub's limitation, not mine). You'll have to `chmod +x` them before you can run them.
-1. ```shell
-   cargo install --git https://github.com/yshavit/mdq
-   ```
-   Requires rustc >= 1.78.0
-=======
    - Macs quarantine downloads from the internet by default. If you get an error saying that Apple cannot check the the binary for malicious software, you can remove this flag by running the following on the binary after extracting it from the artifact zip:
      ```bash
      xattr -d com.apple.quarantine mdq
      ```
    - You can also grab the binaries from the latest [build-release] workflow run. You must be logged into GitHub to do
      that (this is GitHub's limitation, not mine). You'll have to `chmod +x` them before you can run them.
->>>>>>> a8dae58f
+1. ```shell
+   cargo install --git https://github.com/yshavit/mdq
+   ```
+   Requires rustc >= 1.78.0
 
 <details>
 <summary>Security concerns</summary>
