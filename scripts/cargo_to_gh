#!/bin/bash

source scripts/common.sh || exit 1

json_opts=()
if ! echo "$*" | grep -q -- '--message-format json' ; then
  json_opts=(--message-format json)
fi

tmp_file="$(mktemp)"
cargo "$@" "${json_opts[@]}" > "$tmp_file"
exit_code=0
while IFS= read -r line; do
<<<<<<< HEAD
  echo "$line"
  exit_code=1
done <<< "$(
  set -x
  cargo "$@" "${json_opts[@]}" |
  jq -r '
=======
  if [[ -n "$line" ]]; then
    echo "$line"
    exit_code=1
  fi
done < <(
  jq <"$tmp_file" -r '
>>>>>>> 1ae526b8
    select(.message.level and (.message.spans | length > 0)) 
    | {level: (.message.level | sub("note"; "notice")), message: .message.message} as $ctx
    | .message.spans[] 
    | "::\($ctx.level) file=\(.file_name),line=\(.line_start),col=\(.column_start),endLine=\(.line_end),columnEnd=\(.column_end),title=rust check::\($ctx.message)"'
)"

exit "$exit_code"<|MERGE_RESOLUTION|>--- conflicted
+++ resolved
@@ -11,25 +11,16 @@
 cargo "$@" "${json_opts[@]}" > "$tmp_file"
 exit_code=0
 while IFS= read -r line; do
-<<<<<<< HEAD
-  echo "$line"
-  exit_code=1
-done <<< "$(
-  set -x
-  cargo "$@" "${json_opts[@]}" |
-  jq -r '
-=======
   if [[ -n "$line" ]]; then
     echo "$line"
     exit_code=1
   fi
 done < <(
   jq <"$tmp_file" -r '
->>>>>>> 1ae526b8
     select(.message.level and (.message.spans | length > 0)) 
     | {level: (.message.level | sub("note"; "notice")), message: .message.message} as $ctx
     | .message.spans[] 
     | "::\($ctx.level) file=\(.file_name),line=\(.line_start),col=\(.column_start),endLine=\(.line_end),columnEnd=\(.column_end),title=rust check::\($ctx.message)"'
-)"
+)
 
 exit "$exit_code"