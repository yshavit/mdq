use std::borrow::Borrow;
use std::cmp::max;
use std::collections::{HashMap, HashSet};
use std::fmt::Alignment;

use crate::output::{Block, Output, SimpleWrite};
use crate::str_utils::{pad_to, standard_align, CountingWriter};
use crate::tree::*;
use crate::tree_ref::MdqNodeRef;

#[derive(Default)]
pub struct MdOptions {
    link_reference_options: ReferencePlacement,
    footnote_reference_options: ReferencePlacement,
}

#[allow(dead_code)]
pub enum ReferencePlacement {
    /// Show links as references defined in the first section that uses the link.
    ///
    /// ```
    /// # Top Header
    ///
    /// ## Second section
    ///
    /// Lorem [ipsum][1] in the first sub-section.
    ///              ^^^
    ///
    /// [1]: https://example.com
    /// ^^^^^^^^^^^^^^^^^^^^^^^^
    ///
    /// ## Third section
    ///
    /// Lorem ipsum in the second sub-section.
    /// ```
    BottomOfSection,

    /// Show links as references defined at the bottom of the document.
    ///
    /// ```
    /// # Top Header
    ///
    /// ## Second section
    ///
    /// Lorem [ipsum][1] in the first sub-section.
    ///              ^^^
    ///
    /// ## Third section
    ///
    /// Lorem ipsum in the second sub-section.
    ///
    /// [1]: https://example.com
    /// ^^^^^^^^^^^^^^^^^^^^^^^^
    /// ```
    BottomOfDoc,
}

impl Default for ReferencePlacement {
    fn default() -> Self {
        Self::BottomOfSection
    }
}

pub fn write_md<'a, I, W>(options: &'a MdOptions, out: &mut Output<W>, nodes: I)
where
    I: Iterator<Item = MdqNodeRef<'a>>,
    W: SimpleWrite,
{
    let pending_refs_capacity = 8; // arbitrary guess

    let mut writer_state = MdWriterState {
        opts: options,
        seen_links: HashSet::with_capacity(pending_refs_capacity),
        seen_footnotes: HashSet::with_capacity(pending_refs_capacity),
        pending_references: PendingReferences {
            links: HashMap::with_capacity(pending_refs_capacity),
            footnotes: HashMap::with_capacity(pending_refs_capacity),
        },
    };
    writer_state.write_md(out, nodes);

    // Always write the pending definitions at the end of the doc. If there were no sections, then BottomOfSection
    // won't have been triggered, but we still want to write them
    // TODO test this specific case
    writer_state.write_definitions(out, DefinitionsToWrite::Both);
}

struct MdWriterState<'a> {
    #[allow(dead_code)]
    opts: &'a MdOptions,
    seen_links: HashSet<ReifiedLabel<'a>>,
    #[allow(dead_code)]
    seen_footnotes: HashSet<&'a String>,
    pending_references: PendingReferences<'a>,
}

struct PendingReferences<'a> {
    links: HashMap<ReifiedLabel<'a>, ReifiedLink<'a>>,
    #[allow(dead_code)]
    footnotes: HashMap<&'a String, &'a Vec<MdqNode>>,
}

#[derive(Debug, PartialEq, Eq, Copy, Clone, Hash)]
struct ReifiedLink<'a> {
    url: &'a String,
    title: &'a Option<String>,
}

#[derive(Debug, PartialEq, Eq, Hash, Copy, Clone)]
enum ReifiedLabel<'a> {
    Identifier(&'a String),
    Inline(&'a Vec<Inline>),
}

impl<'a> MdWriterState<'a> {
    fn write_md<I, W>(&mut self, out: &mut Output<W>, nodes: I)
    where
        I: Iterator<Item = MdqNodeRef<'a>>,
        W: SimpleWrite,
    {
        for node in nodes {
            self.write_one_md(out, node);
        }
    }

    pub fn write_one_md<W>(&mut self, out: &mut Output<W>, node: MdqNodeRef<'a>)
    where
        W: SimpleWrite,
    {
        match node {
            MdqNodeRef::Section(Section { depth, title, body }) => {
                out.with_block(Block::Plain, |out| {
                    for _ in 0..*depth {
                        out.write_str("#");
                    }
                    if !title.is_empty() {
                        out.write_str(" ");
                        self.write_line(out, title);
                    }
                });
                self.write_md(out, MdqNodeRef::wrap_vec(body).into_iter());
                let which_defs_to_write =
                    match (&self.opts.link_reference_options, &self.opts.footnote_reference_options) {
                        (ReferencePlacement::BottomOfSection, ReferencePlacement::BottomOfSection) => {
                            DefinitionsToWrite::Both
                        }
                        (_, ReferencePlacement::BottomOfSection) => DefinitionsToWrite::Footnotes,
                        (ReferencePlacement::BottomOfSection, _) => DefinitionsToWrite::Links,
                        (_, _) => DefinitionsToWrite::Neither,
                    };
                self.write_definitions(out, which_defs_to_write);
            }
            MdqNodeRef::Paragraph(Paragraph { body }) => {
                out.with_block(Block::Plain, |out| {
                    self.write_line(out, body);
                });
            }
            MdqNodeRef::BlockQuote(BlockQuote { body }) => {
                out.with_block(Block::Quote, |out| {
                    self.write_md(out, MdqNodeRef::wrap_vec(body).into_iter());
                });
            }
            MdqNodeRef::List(List { starting_index, items }) => {
                out.with_block(Block::Plain, |out| {
                    let mut index = starting_index.clone();
                    // let mut prefix = String::with_capacity(8); // enough for "12. [ ] "
                    for item in items {
                        self.write_list_item(out, &index, item);
                        if let Some(idx) = index.as_mut() {
                            *idx += 1;
                        }
                    }
                });
            }
            MdqNodeRef::ListItem(idx, item) => {
                self.write_list_item(out, &idx, item);
            }
            MdqNodeRef::Table(Table { alignments, rows }) => {
                let mut row_strs = Vec::with_capacity(rows.len());

                let mut column_widths = [0].repeat(alignments.len());
                if !alignments.is_empty() {
                    for (idx, alignment) in alignments.iter().enumerate() {
                        let width = match standard_align(alignment) {
                            Some(Alignment::Left | Alignment::Right) => 2,
                            Some(Alignment::Center) => 3,
                            None => 1,
                        };
                        column_widths[idx] = width;
                    }
                }

                // Pre-calculate all the cells, and also how wide each column needs to be
                for row in rows {
                    let mut col_strs = Vec::with_capacity(row.len());
                    for (idx, col) in row.iter().enumerate() {
                        let col_str = self.line_to_string(col);
                        // Extend the row_sizes if needed. This happens if we had fewer alignments than columns in any
                        // row. I'm not sure if that's possible, but it's easy to guard against.
                        while column_widths.len() <= idx {
                            column_widths.push(0);
                        }
                        // +1 for the padding on either side
                        let cell_width = if col_str.is_empty() { 1 } else { col_str.len() + 2 };
                        column_widths[idx] = max(column_widths[idx], cell_width);
                        col_strs.push(col_str);
                    }
                    row_strs.push(col_strs);
                }

                // Create column formatters for each column
                let write_row = |out: &mut Output<W>, row: Vec<String>, add_newline: bool| {
                    if row.is_empty() {
                        out.write_str("||\n");
                        return;
                    }
                    out.write_char('|');
                    for (idx, col) in row.iter().enumerate() {
                        let left_padding_count = if col.is_empty() {
                            0
                        } else {
                            out.write_char(' ');
                            1
                        };
                        pad_to(
                            out,
                            &col,
                            *column_widths.get(idx).unwrap_or(&0) - left_padding_count - 1, // -1 for right padding
                            alignments.get(idx),
                        );
                        out.write_str(" |");
                    }
                    if add_newline {
                        out.write_char('\n');
                    }
                };

                let mut rows_iter = row_strs.into_iter();

                // First row
                let Some(first_row) = rows_iter.next() else {
                    return; // unexpected!
                };
                write_row(out, first_row, true);

                // Headers
                if !alignments.is_empty() {
                    out.write_char('|');
                    for (idx, align) in alignments.iter().enumerate() {
                        let width = column_widths
                            .get(idx)
                            .unwrap_or_else(|| match standard_align(align) {
                                Some(Alignment::Left | Alignment::Right) => &2,
                                Some(Alignment::Center) => &3,
                                None => &1,
                            })
                            .to_owned();
                        match standard_align(align) {
                            Some(Alignment::Left) => {
                                out.write_char(':');
                                out.write_str(&"-".repeat(width - 1));
                            }
                            Some(Alignment::Right) => {
                                out.write_str(&"-".repeat(width - 1));
                                out.write_char(':');
                            }
                            Some(Alignment::Center) => {
                                out.write_char(':');
                                out.write_str(&"-".repeat(width - 2));
                                out.write_char(':');
                            }
                            None => {
                                out.write_str(&"-".repeat(width));
                            }
                        };
                        out.write_char('|');
                    }
                    out.write_char('\n');
                }

                // And finally, the rows
                let mut rows_iter = rows_iter.peekable();
                while let Some(row) = rows_iter.next() {
                    write_row(out, row, rows_iter.peek().is_some());
                }
            }
            MdqNodeRef::ThematicBreak => {
                out.with_block(Block::Plain, |out| out.write_str("***"));
            }
            MdqNodeRef::CodeBlock(CodeBlock { variant, value }) => {
                let (surround, meta) = match variant {
                    CodeVariant::Code(opts) => {
                        let meta = if let Some(opts) = opts {
                            let mut extras = opts.language.to_string();
                            if let Some(meta) = &opts.metadata {
                                extras.push(' ');
                                extras.push_str(meta);
                            }
                            Some(extras)
                        } else {
                            None
                        };
                        ("```", meta)
                    }
                    CodeVariant::Math { metadata } => {
                        let meta = if let Some(meta) = metadata {
                            let mut meta_with_space = String::with_capacity(meta.len() + 1);
                            meta_with_space.push(' ');
                            meta_with_space.push_str(meta);
                            Some(meta_with_space)
                        } else {
                            None
                        };
                        ("$$", meta)
                    }
                    CodeVariant::Toml => ("+++", None),
                    CodeVariant::Yaml => ("---", None),
                };

                out.with_pre_block(|out| {
                    out.write_str(surround);
                    if let Some(meta) = meta {
                        out.write_str(&meta);
                    }
                    out.write_char('\n');
                    out.write_str(value);
                    out.write_char('\n');
                    out.write_str(surround);
                });
            }
            MdqNodeRef::Inline(inline) => {
                self.write_inline_element(out, inline);
            }
        }
    }

    fn write_list_item<W: SimpleWrite>(&mut self, out: &mut Output<W>, index: &Option<u32>, item: &'a ListItem) {
        let mut counting_writer = CountingWriter::wrap(out);
        match index {
            None => std::fmt::Write::write_str(&mut counting_writer, "- ").unwrap(),
            Some(i) => {
                std::fmt::Write::write_fmt(&mut counting_writer, format_args!("{}. ", &i)).unwrap();
            }
        };
        if let Some(checked) = &item.checked {
            std::fmt::Write::write_char(&mut counting_writer, '[').unwrap();
            std::fmt::Write::write_char(&mut counting_writer, if *checked { 'x' } else { ' ' }).unwrap();
            std::fmt::Write::write_str(&mut counting_writer, "] ").unwrap();
        }
        let count = counting_writer.count();
        out.with_block(Block::Inlined(count), |out| {
            self.write_md(out, MdqNodeRef::wrap_vec(&item.item).into_iter());
        });
    }

    pub fn write_line<E, W>(&mut self, out: &mut Output<W>, elems: &'a [E])
    where
        E: Borrow<Inline>,
        W: SimpleWrite,
    {
        for elem in elems {
            self.write_inline_element(out, elem.borrow());
        }
    }

    pub fn write_inline_element<W>(&mut self, out: &mut Output<W>, elem: &'a Inline)
    where
        W: SimpleWrite,
    {
        match elem {
            Inline::Span { variant, children } => {
                let surround = match variant {
                    SpanVariant::Delete => "~~",
                    SpanVariant::Emphasis => "_",
                    SpanVariant::Strong => "**",
                };
                out.write_str(surround);
                self.write_line(out, children);
                out.write_str(surround);
            }
            Inline::Text { variant, value } => {
                let surround = match variant {
                    TextVariant::Plain => "",
                    TextVariant::Code => "`",
                    TextVariant::Math => "$",
                    TextVariant::Html => "",
                };
                out.write_str(surround);
                out.write_str(value);
                out.write_str(surround);
            }
            Inline::Link { text, link } => {
                self.write_link_inline(out, ReifiedLabel::Inline(text), link, |me, out| {
                    me.write_line(out, text)
                });
            }
            Inline::Image { alt, link } => {
                out.write_char('!');
                self.write_link_inline(out, ReifiedLabel::Identifier(alt), link, |_, out| out.write_str(alt));
            }
            Inline::Footnote(Footnote { label, text }) => {
                out.write_str("[^");
                out.write_str(label);
                out.write_char(']');
                if self.seen_footnotes.insert(label) {
                    self.pending_references.footnotes.insert(label, text);
                }
            }
        }
    }

    /// Writes the inline portion of the link, which may be the full link if it was originally inlined.
    ///
    /// Examples:
    ///
    /// ```
    /// [an inline link](https://example.com)
    /// [a referenced link][1]
    /// ```
    ///
    /// The `contents` function is what writes e.g. `an inline link` above. It's a function because it may be a recursive
    /// call into [write_line] (for links) or just simple text (for image alts).
    fn write_link_inline<W, F>(&mut self, out: &mut Output<W>, label: ReifiedLabel<'a>, link: &'a Link, contents: F)
    where
        W: SimpleWrite,
        F: FnOnce(&mut Self, &mut Output<W>),
    {
        out.write_char('[');
        contents(self, out);
        out.write_char(']');
        let reference_to_add = match &link.reference {
            LinkReference::Inline => {
                out.write_char('(');
                out.write_str(&link.url);
                self.write_url_title(out, &link.title);
                out.write_char(')');
                None
            }
            LinkReference::Full(identifier) => {
                out.write_char('[');
                out.write_str(identifier);
                out.write_char(']');
                Some(ReifiedLabel::Identifier(identifier))
            }
            LinkReference::Collapsed => {
                out.write_str("[]");
                Some(label)
            }
            LinkReference::Shortcut => {
                // no write
                Some(label)
            }
        };

        if let Some(reference_label) = reference_to_add {
            if self.seen_links.insert(reference_label.clone()) {
                self.pending_references.links.insert(
                    reference_label,
                    ReifiedLink {
                        url: &link.url,
                        title: &link.title,
                    },
                );
                // else warn?
            }
        }
    }

    fn write_definitions<W>(&mut self, out: &mut Output<W>, which: DefinitionsToWrite)
    where
        W: SimpleWrite,
    {
        let is_empty = match which {
            DefinitionsToWrite::Links => self.pending_references.links.is_empty(),
            DefinitionsToWrite::Footnotes => self.pending_references.footnotes.is_empty(),
            DefinitionsToWrite::Both => {
                self.pending_references.links.is_empty() && self.pending_references.footnotes.is_empty()
            }
            DefinitionsToWrite::Neither => true,
        };
        if is_empty {
            return;
        }
        out.with_block(Block::Plain, move |out| {
            let mut remaining_defs = 0;
            if matches!(which, DefinitionsToWrite::Links | DefinitionsToWrite::Both) {
                remaining_defs += self.pending_references.links.len()
            }
            if matches!(which, DefinitionsToWrite::Footnotes | DefinitionsToWrite::Both) {
                remaining_defs += self.pending_references.footnotes.len()
            }
            let mut newline = |out: &mut Output<W>| {
                if remaining_defs > 1 {
                    out.write_char('\n');
                }
                remaining_defs -= 1;
            };

            if matches!(which, DefinitionsToWrite::Links | DefinitionsToWrite::Both) {
                // TODO sort them
                let defs_to_write: Vec<_> = self.pending_references.links.drain().collect();
                for (link_ref, link_def) in defs_to_write {
                    out.write_char('[');
                    match link_ref {
                        ReifiedLabel::Identifier(identifier) => out.write_str(identifier),
                        ReifiedLabel::Inline(text) => self.write_line(out, text),
                    }
                    out.write_str("]: ");
                    out.write_str(&link_def.url);
                    self.write_url_title(out, &link_def.title);
                    newline(out);
                }
            }
            if matches!(which, DefinitionsToWrite::Footnotes | DefinitionsToWrite::Both) {
                let mut defs_to_write: Vec<_> = self.pending_references.footnotes.drain().collect();
                defs_to_write.sort_by_key(|&kv| kv.0);

                for (link_ref, text) in defs_to_write {
                    out.write_str("[^");
                    out.write_str(link_ref);
                    out.write_str("]: ");
                    out.with_block(Block::Inlined(2), |out| {
                        self.write_md(out, MdqNodeRef::wrap_vec(text).into_iter());
                        newline(out);
                    });
                }
            }
        });
    }

    fn write_url_title<W>(&mut self, out: &mut Output<W>, title: &Option<String>)
    where
        W: SimpleWrite,
    {
        let Some(title) = title else { return };
        out.write_char(' ');
        // TODO pick which quoting char to use (single, double, or paren) depending on title
        out.write_char('"');
        for ch in title.chars() {
            if ch == '"' {
                out.write_char('\\');
            }
            out.write_char(ch);
        }
        out.write_char('"');
    }

    fn line_to_string<E>(&mut self, line: &'a [E]) -> String
    where
        E: Borrow<Inline>,
    {
        let mut out = Output::new(String::with_capacity(line.len() * 10)); // rough guess
        self.write_line(&mut out, line);
        out.take_underlying().unwrap()
    }
}

enum DefinitionsToWrite {
    // simple enum-set-like definition
    Links,
    Footnotes,
    Both,
    Neither,
}

#[cfg(test)]
pub mod tests {
    use indoc::indoc;

    use crate::fmt_md::MdOptions;
    use crate::mdq_inline;
    use crate::mdq_nodes;
    use crate::output::Output;
    use crate::tree::*;
<<<<<<< HEAD
    use crate::tree_ref::MdqNodeRef;
    use crate::utils_for_test::*;

    use super::write_md;

    lazy_static! {
        static ref VARIANTS_CHECKER: VariantsChecker<MdqNodeRef<'static>> = crate::new_variants_checker! (MdqNodeRef {
            Section(_),
            Paragraph(_),
            BlockQuote(_),
            List(_),
            Table(_),
            ThematicBreak,
            CodeBlock(crate::tree::CodeBlock{variant: CodeVariant::Code(None), ..}),
            CodeBlock(crate::tree::CodeBlock{variant: CodeVariant::Code(Some(CodeOpts{metadata: None, ..})), ..}),
            CodeBlock(crate::tree::CodeBlock{variant: CodeVariant::Code(Some(CodeOpts{metadata: Some(_), ..})), ..}),
            CodeBlock(crate::tree::CodeBlock{variant: CodeVariant::Math{metadata: None}, ..}),
            CodeBlock(crate::tree::CodeBlock{variant: CodeVariant::Math{metadata: Some(_)}, ..}),
            CodeBlock(crate::tree::CodeBlock{variant: CodeVariant::Toml, ..}),
            CodeBlock(crate::tree::CodeBlock{variant: CodeVariant::Yaml, ..}),

            ListItem(..),

            Inline(crate::tree::Inline::Span{variant: SpanVariant::Delete, ..}),
            Inline(crate::tree::Inline::Span{variant: SpanVariant::Emphasis, ..}),
            Inline(crate::tree::Inline::Span{variant: SpanVariant::Strong, ..}),

            Inline(crate::tree::Inline::Text{variant: TextVariant::Plain, ..}),
            Inline(crate::tree::Inline::Text{variant: TextVariant::Code, ..}),
            Inline(crate::tree::Inline::Text{variant: TextVariant::Math, ..}),
            Inline(crate::tree::Inline::Text{variant: TextVariant::Html, ..}),

            Inline(crate::tree::Inline::Link{link: Link{title: None, reference: LinkReference::Inline, ..}, ..}),
            Inline(crate::tree::Inline::Link{link: Link{title: None, reference: LinkReference::Full(_), ..}, ..}),
            Inline(crate::tree::Inline::Link{link: Link{title: None, reference: LinkReference::Collapsed, ..}, ..}),
            Inline(crate::tree::Inline::Link{link: Link{title: None, reference: LinkReference::Shortcut, ..}, ..}),
            Inline(crate::tree::Inline::Link{link: Link{title: Some(_), reference: LinkReference::Inline, ..}, ..}),
            Inline(crate::tree::Inline::Link{link: Link{title: Some(_), reference: LinkReference::Full(_), ..}, ..}),
            Inline(crate::tree::Inline::Link{link: Link{title: Some(_), reference: LinkReference::Collapsed, ..}, ..}),
            Inline(crate::tree::Inline::Link{link: Link{title: Some(_), reference: LinkReference::Shortcut, ..}, ..}),

            Inline(crate::tree::Inline::Image{link: Link{title: None, reference: LinkReference::Inline, ..}, ..}),
            Inline(crate::tree::Inline::Image{link: Link{title: None, reference: LinkReference::Full(_), ..}, ..}),
            Inline(crate::tree::Inline::Image{link: Link{title: None, reference: LinkReference::Collapsed, ..}, ..}),
            Inline(crate::tree::Inline::Image{link: Link{title: None, reference: LinkReference::Shortcut, ..}, ..}),
            Inline(crate::tree::Inline::Image{link: Link{title: Some(_), reference: LinkReference::Inline, ..}, ..}),
            Inline(crate::tree::Inline::Image{link: Link{title: Some(_), reference: LinkReference::Full(_), ..}, ..}),
            Inline(crate::tree::Inline::Image{link: Link{title: Some(_), reference: LinkReference::Collapsed, ..}, ..}),
            Inline(crate::tree::Inline::Image{link: Link{title: Some(_), reference: LinkReference::Shortcut, ..}, ..}),

            Inline(crate::tree::Inline::Footnote{..}),
        });
    }
=======

    use super::write_md;

    crate::variants_checker!(VARIANTS_CHECKER = MdqNode {
        Section(_),
        Paragraph(_),
        BlockQuote(_),
        List(_),
        ListItem(..),
        Table(_),
        ThematicBreak,
        CodeBlock(crate::tree::CodeBlock{variant: CodeVariant::Code(None), ..}),
        CodeBlock(crate::tree::CodeBlock{variant: CodeVariant::Code(Some(CodeOpts{metadata: None, ..})), ..}),
        CodeBlock(crate::tree::CodeBlock{variant: CodeVariant::Code(Some(CodeOpts{metadata: Some(_), ..})), ..}),
        CodeBlock(crate::tree::CodeBlock{variant: CodeVariant::Math{metadata: None}, ..}),
        CodeBlock(crate::tree::CodeBlock{variant: CodeVariant::Math{metadata: Some(_)}, ..}),
        CodeBlock(crate::tree::CodeBlock{variant: CodeVariant::Toml, ..}),
        CodeBlock(crate::tree::CodeBlock{variant: CodeVariant::Yaml, ..}),

        Inline(crate::tree::Inline::Span{variant: SpanVariant::Delete, ..}),
        Inline(crate::tree::Inline::Span{variant: SpanVariant::Emphasis, ..}),
        Inline(crate::tree::Inline::Span{variant: SpanVariant::Strong, ..}),

        Inline(crate::tree::Inline::Text{variant: TextVariant::Plain, ..}),
        Inline(crate::tree::Inline::Text{variant: TextVariant::Code, ..}),
        Inline(crate::tree::Inline::Text{variant: TextVariant::Math, ..}),
        Inline(crate::tree::Inline::Text{variant: TextVariant::Html, ..}),

        Inline(crate::tree::Inline::Link{link: Link{title: None, reference: LinkReference::Inline, ..}, ..}),
        Inline(crate::tree::Inline::Link{link: Link{title: None, reference: LinkReference::Full(_), ..}, ..}),
        Inline(crate::tree::Inline::Link{link: Link{title: None, reference: LinkReference::Collapsed, ..}, ..}),
        Inline(crate::tree::Inline::Link{link: Link{title: None, reference: LinkReference::Shortcut, ..}, ..}),
        Inline(crate::tree::Inline::Link{link: Link{title: Some(_), reference: LinkReference::Inline, ..}, ..}),
        Inline(crate::tree::Inline::Link{link: Link{title: Some(_), reference: LinkReference::Full(_), ..}, ..}),
        Inline(crate::tree::Inline::Link{link: Link{title: Some(_), reference: LinkReference::Collapsed, ..}, ..}),
        Inline(crate::tree::Inline::Link{link: Link{title: Some(_), reference: LinkReference::Shortcut, ..}, ..}),

        Inline(crate::tree::Inline::Image{link: Link{title: None, reference: LinkReference::Inline, ..}, ..}),
        Inline(crate::tree::Inline::Image{link: Link{title: None, reference: LinkReference::Full(_), ..}, ..}),
        Inline(crate::tree::Inline::Image{link: Link{title: None, reference: LinkReference::Collapsed, ..}, ..}),
        Inline(crate::tree::Inline::Image{link: Link{title: None, reference: LinkReference::Shortcut, ..}, ..}),
        Inline(crate::tree::Inline::Image{link: Link{title: Some(_), reference: LinkReference::Inline, ..}, ..}),
        Inline(crate::tree::Inline::Image{link: Link{title: Some(_), reference: LinkReference::Full(_), ..}, ..}),
        Inline(crate::tree::Inline::Image{link: Link{title: Some(_), reference: LinkReference::Collapsed, ..}, ..}),
        Inline(crate::tree::Inline::Image{link: Link{title: Some(_), reference: LinkReference::Shortcut, ..}, ..}),

        Inline(crate::tree::Inline::Footnote{..}),
    });
>>>>>>> 10627077

    #[test]
    fn empty() {
        check_render(vec![], indoc! {r#""#});
    }

    mod root {
        use super::*;

        #[test]
        fn one_paragraph() {
            check_render(
                mdq_nodes![Paragraph {
                    body: vec![Inline::Text {
                        variant: TextVariant::Plain,
                        value: "Hello, world".to_string()
                    }]
                }],
                indoc! {r#"
                Hello, world"#},
            );
        }

        #[test]
        fn two_paragraphs() {
            check_render(
                mdq_nodes![
                    Paragraph {
                        body: vec![Inline::Text {
                            variant: TextVariant::Plain,
                            value: "First".to_string()
                        }]
                    },
                    Paragraph {
                        body: vec![Inline::Text {
                            variant: TextVariant::Plain,
                            value: "Second".to_string()
                        }]
                    },
                ],
                indoc! {r#"
                First

                Second"#},
            )
        }
    }

    mod header {
        use super::*;
        use crate::mdq_inline;

        #[test]
        fn totally_empty() {
            check_render(
                mdq_nodes![Section {
                    depth: 3,
                    title: vec![],
                    body: vec![],
                }],
                indoc! {r#"
                ###"#},
            )
        }

        #[test]
        fn only_title() {
            check_render(
                mdq_nodes![Section {
                    depth: 3,
                    title: vec![mdq_inline!("My header")],
                    body: vec![],
                }],
                indoc! {r#"
                ### My header"#},
            )
        }

        #[test]
        fn only_body() {
            check_render(
                mdq_nodes![Section {
                    depth: 3,
                    title: vec![],
                    body: mdq_nodes![Paragraph {
                        body: vec![mdq_inline!("Hello, world.")]
                    },],
                }],
                indoc! {r#"
                    ###

                    Hello, world."#},
            )
        }

        #[test]
        fn title_and_body() {
            check_render(
                mdq_nodes![Section {
                    depth: 1,
                    title: vec![mdq_inline!("My title")],
                    body: mdq_nodes![BlockQuote {
                        body: mdq_nodes![Paragraph {
                            body: vec![mdq_inline!("Hello, world.")]
                        },],
                    },],
                }],
                indoc! {r#"
                    # My title

                    > Hello, world."#},
            )
        }
    }

    mod paragraph {
        use super::*;

        #[test]
        fn simple() {
            check_render(
                mdq_nodes![Paragraph {
                    body: vec![Inline::Text {
                        variant: TextVariant::Plain,
                        value: "Hello, world".to_string()
                    }]
                }],
                indoc! {r#"
                Hello, world"#},
            );
        }
    }

    mod block_quote {
        use super::*;
        use crate::mdq_inline;

        #[test]
        fn single_level() {
            check_render(
                mdq_nodes![BlockQuote {
                    body: mdq_nodes![Paragraph {
                        body: vec![Inline::Text {
                            variant: TextVariant::Plain,
                            value: "Hello, world".to_string()
                        }]
                    }]
                }],
                indoc! {
                    r#"> Hello, world"#
                },
            );
        }

        #[test]
        fn two_levels() {
            check_render(
                mdq_nodes![BlockQuote {
                    body: mdq_nodes![
                        Paragraph {
                            body: vec![mdq_inline!("Outer")],
                        },
                        BlockQuote {
                            body: mdq_nodes![Paragraph {
                                body: vec![mdq_inline!("Inner")],
                            },]
                        },
                    ]
                }],
                indoc! {r#"
                    > Outer
                    >
                    > > Inner"#
                },
            );
        }
    }

    mod list {
        use super::*;

        #[test]
        fn ordered() {
            check_render(
                mdq_nodes![List {
                    starting_index: Some(3),
                    items: vec![
                        ListItem {
                            checked: None,
                            item: mdq_nodes!("normal")
                        },
                        ListItem {
                            checked: Some(true),
                            item: mdq_nodes!("checked")
                        },
                        ListItem {
                            checked: Some(false),
                            item: mdq_nodes!("unchecked")
                        },
                    ],
                }],
                indoc! {r#"
                3. normal
                4. [x] checked
                5. [ ] unchecked"#},
            );
        }

        #[test]
        fn unordered() {
            check_render(
                mdq_nodes![List {
                    starting_index: None,
                    items: vec![
                        ListItem {
                            checked: None,
                            item: mdq_nodes!("normal")
                        },
                        ListItem {
                            checked: Some(true),
                            item: mdq_nodes!("checked")
                        },
                        ListItem {
                            checked: Some(false),
                            item: mdq_nodes!("unchecked")
                        },
                    ],
                }],
                indoc! {r#"
                - normal
                - [x] checked
                - [ ] unchecked"#},
            );
        }

        #[test]
        fn block_alignments() {
            check_render(
                mdq_nodes![List {
                    starting_index: None,
                    items: vec![
                        ListItem {
                            checked: None,
                            item: mdq_nodes!["first paragraph", "second paragraph"],
                        },
                        ListItem {
                            checked: None,
                            item: mdq_nodes!(BlockQuote {
                                body: mdq_nodes!["quoted block one", "quoted block two"]
                            })
                        },
                        ListItem {
                            checked: None,
                            item: mdq_nodes!(CodeBlock {
                                variant: CodeVariant::Code(None),
                                value: "line 1\nline 2".to_string(),
                            })
                        },
                        ListItem {
                            checked: Some(false),
                            item: mdq_nodes![
                                Paragraph {
                                    body: vec![mdq_inline!("closing argument")]
                                },
                                BlockQuote {
                                    body: mdq_nodes!["supporting evidence"]
                                },
                                CodeBlock {
                                    variant: CodeVariant::Code(None),
                                    value: "line a\nline b".to_string(),
                                },
                            ]
                        },
                    ],
                }],
                indoc! {r#"
                - first paragraph

                  second paragraph
                - > quoted block one
                  >
                  > quoted block two
                - ```
                  line 1
                  line 2
                  ```
                - [ ] closing argument

                      > supporting evidence

                      ```
                      line a
                      line b
                      ```"#},
            )
        }
    }

    mod list_item {
        use super::*;
        use crate::tree_ref::MdqNodeRef;

        #[test]
        fn unordered_no_checkbox() {
            create_li_singleton(None, None, mdq_nodes!("plain text"), "- plain text");
        }

        #[test]
        fn unordered_unchecked() {
            create_li_singleton(None, Some(false), mdq_nodes!("plain text"), "- [ ] plain text");
        }

        #[test]
        fn unordered_checked() {
            create_li_singleton(None, Some(true), mdq_nodes!("plain text"), "- [x] plain text");
        }

        #[test]
        fn ordered_no_checkbox() {
            create_li_singleton(Some(3), None, mdq_nodes!("plain text"), "3. plain text");
        }

        #[test]
        fn ordered_unchecked() {
            create_li_singleton(Some(3), Some(false), mdq_nodes!("plain text"), "3. [ ] plain text");
        }

        #[test]
        fn ordered_checked() {
            create_li_singleton(Some(3), Some(true), mdq_nodes!("plain text"), "3. [x] plain text");
        }

        fn create_li_singleton<'a>(idx: Option<u32>, checked: Option<bool>, item: Vec<MdqNode>, expected: &str) {
            let li = ListItem { checked, item };
            check_render_with_refs(&MdOptions::default(), vec![MdqNodeRef::ListItem(idx, &li)], expected)
        }
    }

    mod table {
        use super::*;
        use markdown::mdast;

        #[test]
        fn simple() {
            check_render(
                mdq_nodes![Table {
                    alignments: vec![
                        mdast::AlignKind::Left,
                        mdast::AlignKind::Right,
                        mdast::AlignKind::Center,
                        mdast::AlignKind::None,
                    ],
                    rows: vec![
                        // Header row
                        vec![
                            // columns
                            vec![mdq_inline!("Left")],
                            vec![mdq_inline!("Right")],
                            vec![mdq_inline!("Center")],
                            vec![mdq_inline!("Default")],
                        ],
                        // Data row
                        vec![
                            // columns
                            vec![mdq_inline!("a")],
                            vec![mdq_inline!("b")],
                            vec![mdq_inline!("c")],
                            vec![mdq_inline!("d")],
                        ],
                    ],
                }],
                indoc! {r#"
                | Left | Right | Center | Default |
                |:-----|------:|:------:|---------|
                | a    |     b |   c    | d       |"#},
            );
        }

        #[test]
        fn single_char_cells() {
            // This checks the minimum padding aspects
            check_render(
                mdq_nodes![Table {
                    alignments: vec![
                        mdast::AlignKind::Left,
                        mdast::AlignKind::Right,
                        mdast::AlignKind::Center,
                        mdast::AlignKind::None,
                    ],
                    rows: vec![
                        // Header row
                        vec![
                            // columns
                            vec![mdq_inline!("a")],
                            vec![mdq_inline!("b")],
                            vec![mdq_inline!("c")],
                            vec![mdq_inline!("d")],
                        ],
                        // Data row
                        vec![
                            // columns
                            vec![mdq_inline!("1")],
                            vec![mdq_inline!("2")],
                            vec![mdq_inline!("3")],
                            vec![mdq_inline!("4")],
                        ],
                    ],
                }],
                indoc! {r#"
                | a | b | c | d |
                |:--|--:|:-:|---|
                | 1 | 2 | 3 | 4 |"#},
            );
        }

        #[test]
        fn empty_cells() {
            // This checks the minimum padding aspects
            check_render(
                mdq_nodes![Table {
                    alignments: vec![
                        mdast::AlignKind::Left,
                        mdast::AlignKind::Right,
                        mdast::AlignKind::Center,
                        mdast::AlignKind::None,
                    ],
                    rows: vec![
                        // Header row
                        vec![
                            // columns
                            vec![mdq_inline!("")],
                            vec![mdq_inline!("")],
                            vec![mdq_inline!("")],
                            vec![mdq_inline!("")],
                        ],
                        // Data row
                        vec![
                            // columns
                            vec![mdq_inline!("")],
                            vec![mdq_inline!("")],
                            vec![mdq_inline!("")],
                            vec![mdq_inline!("")],
                        ],
                    ],
                }],
                indoc! {r#"
                |  |  |   | |
                |:-|-:|:-:|-|
                |  |  |   | |"#},
            );
        }

        #[test]
        fn row_counts_inconsistent() {
            // This is an invalid table, but we should still support it
            check_render(
                mdq_nodes![Table {
                    alignments: vec![mdast::AlignKind::None, mdast::AlignKind::None,],
                    rows: vec![
                        // Header row: two values
                        vec![
                            // columns
                            vec![mdq_inline!("A")],
                            vec![mdq_inline!("B")],
                        ],
                        // First row: only one value
                        vec![
                            // columns
                            vec![mdq_inline!("1")],
                        ],
                        // Second row: three values
                        vec![
                            // columns
                            vec![mdq_inline!("i")],
                            vec![mdq_inline!("ii")],
                            vec![mdq_inline!("iii")],
                        ],
                    ],
                }],
                indoc! {r#"
                | A | B  |
                |---|----|
                | 1 |
                | i | ii | iii |"#},
            );
        }
    }

    mod thematic_break {
        use super::*;
        use crate::mdq_node;

        #[test]
        fn by_itself() {
            check_render(
                vec![MdqNode::ThematicBreak],
                indoc! {r#"
                ***"#},
            );
        }

        #[test]
        fn with_paragraphs() {
            check_render(
                vec![mdq_node!("before"), MdqNode::ThematicBreak, mdq_node!("after")],
                indoc! {r#"
                before

                ***

                after"#},
            );
        }
    }

    mod code_block {
        use super::*;

        #[test]
        fn code_no_lang() {
            check_render(
                mdq_nodes![CodeBlock {
                    variant: CodeVariant::Code(None),
                    value: "one\ntwo".to_string(),
                }],
                indoc! {r#"
                ```
                one
                two
                ```"#},
            );
        }

        #[test]
        fn code_with_lang() {
            check_render(
                mdq_nodes![CodeBlock {
                    variant: CodeVariant::Code(Some(CodeOpts {
                        language: "rust".to_string(),
                        metadata: None
                    })),
                    value: "one\ntwo".to_string(),
                }],
                indoc! {r#"
                ```rust
                one
                two
                ```"#},
            );
        }

        #[test]
        fn code_with_lang_and_title() {
            check_render(
                mdq_nodes![CodeBlock {
                    variant: CodeVariant::Code(Some(CodeOpts {
                        language: "rust".to_string(),
                        metadata: Some(r#"title="my code""#.to_string())
                    })),
                    value: "one\ntwo".to_string(),
                }],
                indoc! {r#"
                ```rust title="my code"
                one
                two
                ```"#},
            );
        }

        #[test]
        fn math_no_metadata() {
            check_render(
                mdq_nodes![CodeBlock {
                    variant: CodeVariant::Math { metadata: None },
                    value: "one\ntwo".to_string(),
                }],
                indoc! {r#"
                $$
                one
                two
                $$"#},
            );
        }

        #[test]
        fn math_with_metadata() {
            check_render(
                mdq_nodes![CodeBlock {
                    variant: CodeVariant::Math {
                        metadata: Some("metadata".to_string())
                    },
                    value: "one\ntwo".to_string(),
                }],
                indoc! {r#"
                $$ metadata
                one
                two
                $$"#},
            );
        }

        #[test]
        fn toml() {
            check_render(
                mdq_nodes![CodeBlock {
                    variant: CodeVariant::Toml,
                    value: "one\ntwo".to_string(),
                }],
                indoc! {r#"
                +++
                one
                two
                +++"#},
            );
        }

        #[test]
        fn yaml() {
            check_render(
                mdq_nodes![CodeBlock {
                    variant: CodeVariant::Yaml,
                    value: "one\ntwo".to_string(),
                }],
                indoc! {r#"
                ---
                one
                two
                ---"#},
            );
        }
    }

    mod inline {
        use super::*;

        mod span {
            use super::*;

            #[test]
            fn delete() {
                check_render(
                    vec![MdqNode::Inline(mdq_inline!(span Delete [mdq_inline!("hello world")]))],
                    indoc! {"~~hello world~~"},
                );
            }

            #[test]
            fn emphasis() {
                check_render(
                    vec![MdqNode::Inline(mdq_inline!(span Emphasis [mdq_inline!("hello world")]))],
                    indoc! {"_hello world_"},
                );
            }

            #[test]
            fn strong() {
                check_render(
                    vec![MdqNode::Inline(mdq_inline!(span Strong [mdq_inline!("hello world")]))],
                    indoc! {"**hello world**"},
                );
            }

            #[test]
            fn mixed() {
                check_render(
                    vec![MdqNode::Inline(mdq_inline!(span Emphasis [
                        mdq_inline!("one "),
                        mdq_inline!(span Strong [
                            mdq_inline!("two "),
                            mdq_inline!(span Delete [
                                mdq_inline!("three")
                            ]),
                        ]),
                    ]))],
                    indoc! {"_one **two ~~three~~**_"},
                );
            }
        }

        mod text {
            use super::*;

            #[test]
            fn text() {
                check_render(
                    vec![MdqNode::Inline(Inline::Text {
                        variant: TextVariant::Plain,
                        value: "hello world".to_string(),
                    })],
                    indoc! {"hello world"},
                );
            }

            #[test]
            fn code() {
                check_render(
                    vec![MdqNode::Inline(Inline::Text {
                        variant: TextVariant::Code,
                        value: "hello world".to_string(),
                    })],
                    indoc! {"`hello world`"},
                );
            }

            #[test]
            fn math() {
                check_render(
                    vec![MdqNode::Inline(Inline::Text {
                        variant: TextVariant::Math,
                        value: "hello world".to_string(),
                    })],
                    indoc! {"$hello world$"},
                );
            }

            #[test]
            fn html() {
                check_render(
                    vec![MdqNode::Inline(Inline::Text {
                        variant: TextVariant::Html,
                        value: "<a hello />".to_string(),
                    })],
                    indoc! {"<a hello />"},
                );
            }
        }

        mod link {
            use super::*;
            use crate::tree::{Inline, Link, MdqNode};

            #[test]
            fn inline_no_title() {
                check_link(
                    Link {
                        url: "https://example.com".to_string(),
                        title: None,
                        reference: LinkReference::Inline,
                    },
                    indoc! {r#"
                        [hello _world_!](https://example.com)

                        ***"#},
                );
            }

            #[test]
            fn full_no_title() {
                check_link(
                    Link {
                        url: "https://example.com".to_string(),
                        title: None,
                        reference: LinkReference::Full("1".to_string()),
                    },
                    indoc! {r#"
                        [hello _world_!][1]

                        ***

                        [1]: https://example.com"#},
                );
            }

            #[test]
            fn collapsed_no_title() {
                check_link(
                    Link {
                        url: "https://example.com".to_string(),
                        title: None,
                        reference: LinkReference::Collapsed,
                    },
                    indoc! {r#"
                        [hello _world_!][]

                        ***

                        [hello _world_!]: https://example.com"#},
                );
            }

            #[test]
            fn shortcut_no_title() {
                check_link(
                    Link {
                        url: "https://example.com".to_string(),
                        title: None,
                        reference: LinkReference::Shortcut,
                    },
                    indoc! {r#"
                        [hello _world_!]

                        ***

                        [hello _world_!]: https://example.com"#},
                );
            }

            #[test]
            fn inline_with_title() {
                check_link(
                    Link {
                        url: "https://example.com".to_string(),
                        title: Some("my title".to_string()),
                        reference: LinkReference::Inline,
                    },
                    indoc! {r#"
                        [hello _world_!](https://example.com "my title")

                        ***"#},
                );
            }

            #[test]
            fn full_with_title() {
                check_link(
                    Link {
                        url: "https://example.com".to_string(),
                        title: Some("my title".to_string()),
                        reference: LinkReference::Full("1".to_string()),
                    },
                    indoc! {r#"
                        [hello _world_!][1]

                        ***

                        [1]: https://example.com "my title""#},
                );
            }

            #[test]
            fn collapsed_with_title() {
                check_link(
                    Link {
                        url: "https://example.com".to_string(),
                        title: Some("my title".to_string()),
                        reference: LinkReference::Collapsed,
                    },
                    indoc! {r#"
                        [hello _world_!][]

                        ***

                        [hello _world_!]: https://example.com "my title""#},
                );
            }

            #[test]
            fn shortcut_with_title() {
                check_link(
                    Link {
                        url: "https://example.com".to_string(),
                        title: Some("my title".to_string()),
                        reference: LinkReference::Shortcut,
                    },
                    indoc! {r#"
                        [hello _world_!]

                        ***

                        [hello _world_!]: https://example.com "my title""#},
                );
            }

            fn check_link(link: Link, expect: &str) {
                let nodes = vec![
                    MdqNode::Inline(Inline::Link {
                        text: vec![
                            mdq_inline!("hello "),
                            mdq_inline!(span Emphasis [mdq_inline!("world")]),
                            mdq_inline!("!"),
                        ],
                        link,
                    }),
                    MdqNode::ThematicBreak,
                ];
                check_render(nodes, expect);
            }
        }

        mod image {
            use super::*;
            use crate::tree::{Inline, Link, MdqNode};

            #[test]
            fn inline_no_title() {
                check_image(
                    Link {
                        url: "https://example.com".to_string(),
                        title: None,
                        reference: LinkReference::Inline,
                    },
                    indoc! {r#"
                        ![hello _world_!](https://example.com)

                        ***"#},
                );
            }

            #[test]
            fn full_no_title() {
                check_image(
                    Link {
                        url: "https://example.com".to_string(),
                        title: None,
                        reference: LinkReference::Full("1".to_string()),
                    },
                    indoc! {r#"
                        ![hello _world_!][1]

                        ***

                        [1]: https://example.com"#},
                );
            }

            #[test]
            fn collapsed_no_title() {
                check_image(
                    Link {
                        url: "https://example.com".to_string(),
                        title: None,
                        reference: LinkReference::Collapsed,
                    },
                    indoc! {r#"
                        ![hello _world_!][]

                        ***

                        [hello _world_!]: https://example.com"#},
                );
            }

            #[test]
            fn shortcut_no_title() {
                check_image(
                    Link {
                        url: "https://example.com".to_string(),
                        title: None,
                        reference: LinkReference::Shortcut,
                    },
                    indoc! {r#"
                        ![hello _world_!]

                        ***

                        [hello _world_!]: https://example.com"#},
                );
            }

            #[test]
            fn inline_with_title() {
                check_image(
                    Link {
                        url: "https://example.com".to_string(),
                        title: Some("my title".to_string()),
                        reference: LinkReference::Inline,
                    },
                    indoc! {r#"
                        ![hello _world_!](https://example.com "my title")

                        ***"#},
                );
            }

            #[test]
            fn full_with_title() {
                check_image(
                    Link {
                        url: "https://example.com".to_string(),
                        title: Some("my title".to_string()),
                        reference: LinkReference::Full("1".to_string()),
                    },
                    indoc! {r#"
                        ![hello _world_!][1]

                        ***

                        [1]: https://example.com "my title""#},
                );
            }

            #[test]
            fn collapsed_with_title() {
                check_image(
                    Link {
                        url: "https://example.com".to_string(),
                        title: Some("my title".to_string()),
                        reference: LinkReference::Collapsed,
                    },
                    indoc! {r#"
                        ![hello _world_!][]

                        ***

                        [hello _world_!]: https://example.com "my title""#},
                );
            }

            #[test]
            fn shortcut_with_title() {
                check_image(
                    Link {
                        url: "https://example.com".to_string(),
                        title: Some("my title".to_string()),
                        reference: LinkReference::Shortcut,
                    },
                    indoc! {r#"
                        ![hello _world_!]

                        ***

                        [hello _world_!]: https://example.com "my title""#},
                );
            }

            fn check_image(link: Link, expect: &str) {
                let nodes = vec![
                    MdqNode::Inline(Inline::Image {
                        alt: "hello _world_!".to_string(),
                        link,
                    }),
                    MdqNode::ThematicBreak,
                ];
                check_render(nodes, expect);
            }
        }
    }

    mod footnote {
        use super::*;

        #[test]
        fn single_line() {
            check_render(
                vec![
                    MdqNode::Inline(Inline::Footnote(Footnote {
                        label: "a".to_string(),
                        text: mdq_nodes![Paragraph {
                            body: vec![mdq_inline!("Hello, world.")]
                        }],
                    })),
                    MdqNode::ThematicBreak,
                ],
                indoc! {r#"
                    [^a]

                    ***

                    [^a]: Hello, world."#},
            )
        }

        #[test]
        fn two_lines() {
            check_render(
                vec![
                    MdqNode::Inline(Inline::Footnote(Footnote {
                        label: "a".to_string(),
                        text: mdq_nodes![Paragraph {
                            body: vec![mdq_inline!("Hello,\nworld.")]
                        }],
                    })),
                    MdqNode::ThematicBreak,
                ],
                indoc! {r#"
                    [^a]

                    ***

                    [^a]: Hello,
                      world."#},
            )
        }
    }

    mod annotation_and_footnote_layouts {
        use super::*;
        use crate::fmt_md::ReferencePlacement;

        #[test]
        fn link_and_footnote() {
            check_render(
                mdq_nodes![Paragraph {
                    body: vec![
                        mdq_inline!("Hello, "),
                        Inline::Link {
                            text: vec![mdq_inline!("world"),],
                            link: Link {
                                url: "https://example.com".to_string(),
                                title: None,
                                reference: LinkReference::Full("1".to_string()),
                            }
                        },
                        mdq_inline!("! This is interesting"),
                        Inline::Footnote(Footnote {
                            label: "a".to_string(),
                            text: mdq_nodes![Paragraph {
                                body: vec![mdq_inline!("this is my note")]
                            }],
                        }),
                        mdq_inline!("."),
                    ],
                }],
                indoc! {r#"
                    Hello, [world][1]! This is interesting[^a].

                    [1]: https://example.com
                    [^a]: this is my note"#},
            );
        }

        #[test]
        fn both_in_sections() {
            check_render_with(
                &MdOptions {
                    link_reference_options: ReferencePlacement::BottomOfSection,
                    footnote_reference_options: ReferencePlacement::BottomOfSection,
                },
                link_and_footnote_markdown(),
                indoc! {r#"
                    # First section

                    [link description][1] and then a thought[^a].

                    [1]: https://exampl.com
                    [^a]: the footnote

                    # Second section

                    Second section contents."#},
            );
        }

        #[test]
        fn only_link_in_section() {
            check_render_with(
                &MdOptions {
                    link_reference_options: ReferencePlacement::BottomOfSection,
                    footnote_reference_options: ReferencePlacement::BottomOfDoc,
                },
                link_and_footnote_markdown(),
                indoc! {r#"
                    # First section

                    [link description][1] and then a thought[^a].

                    [1]: https://exampl.com

                    # Second section

                    Second section contents.

                    [^a]: the footnote"#},
            );
        }

        #[test]
        fn only_footnote_in_section() {
            check_render_with(
                &MdOptions {
                    link_reference_options: ReferencePlacement::BottomOfDoc,
                    footnote_reference_options: ReferencePlacement::BottomOfSection,
                },
                link_and_footnote_markdown(),
                indoc! {r#"
                    # First section

                    [link description][1] and then a thought[^a].

                    [^a]: the footnote

                    # Second section

                    Second section contents.

                    [1]: https://exampl.com"#},
            );
        }

        #[test]
        fn both_bottom_of_doc() {
            check_render_with(
                &MdOptions {
                    link_reference_options: ReferencePlacement::BottomOfDoc,
                    footnote_reference_options: ReferencePlacement::BottomOfDoc,
                },
                link_and_footnote_markdown(),
                indoc! {r#"
                    # First section

                    [link description][1] and then a thought[^a].

                    # Second section

                    Second section contents.

                    [1]: https://exampl.com
                    [^a]: the footnote"#},
            );
        }

        fn link_and_footnote_markdown() -> Vec<MdqNode> {
            mdq_nodes![
                Section {
                    depth: 1,
                    title: vec![mdq_inline!("First section")],
                    body: mdq_nodes![Paragraph {
                        body: vec![
                            Inline::Link {
                                text: vec![mdq_inline!("link description")],
                                link: Link {
                                    url: "https://exampl.com".to_string(),
                                    title: None,
                                    reference: LinkReference::Full("1".to_string()),
                                },
                            },
                            mdq_inline!(" and then a thought"),
                            Inline::Footnote(Footnote {
                                label: "a".to_string(),
                                text: mdq_nodes![Paragraph {
                                    body: vec![mdq_inline!("the footnote")]
                                }],
                            }),
                            mdq_inline!("."),
                        ],
                    }],
                },
                Section {
                    depth: 1,
                    title: vec![mdq_inline!("Second section")],
                    body: mdq_nodes![Paragraph {
                        body: vec![mdq_inline!("Second section contents.")]
                    }],
                },
            ]
        }
    }

    fn check_render(nodes: Vec<MdqNode>, expect: &str) {
        check_render_with(&MdOptions::default(), nodes, expect);
    }

    fn check_render_with(options: &MdOptions, nodes: Vec<MdqNode>, expect: &str) {
        check_render_with_refs(options, MdqNodeRef::wrap_vec(&nodes), expect)
    }

    fn check_render_with_refs<'a>(options: &MdOptions, nodes: Vec<MdqNodeRef<'a>>, expect: &str) {
        nodes.iter().for_each(|n| VARIANTS_CHECKER.see(n));

        let mut out = Output::new(String::default());
        write_md(options, &mut out, nodes.into_iter());
        let actual = out.take_underlying().unwrap();
        assert_eq!(&actual, expect);
    }
}<|MERGE_RESOLUTION|>--- conflicted
+++ resolved
@@ -572,65 +572,11 @@
     use crate::mdq_nodes;
     use crate::output::Output;
     use crate::tree::*;
-<<<<<<< HEAD
     use crate::tree_ref::MdqNodeRef;
-    use crate::utils_for_test::*;
 
     use super::write_md;
 
-    lazy_static! {
-        static ref VARIANTS_CHECKER: VariantsChecker<MdqNodeRef<'static>> = crate::new_variants_checker! (MdqNodeRef {
-            Section(_),
-            Paragraph(_),
-            BlockQuote(_),
-            List(_),
-            Table(_),
-            ThematicBreak,
-            CodeBlock(crate::tree::CodeBlock{variant: CodeVariant::Code(None), ..}),
-            CodeBlock(crate::tree::CodeBlock{variant: CodeVariant::Code(Some(CodeOpts{metadata: None, ..})), ..}),
-            CodeBlock(crate::tree::CodeBlock{variant: CodeVariant::Code(Some(CodeOpts{metadata: Some(_), ..})), ..}),
-            CodeBlock(crate::tree::CodeBlock{variant: CodeVariant::Math{metadata: None}, ..}),
-            CodeBlock(crate::tree::CodeBlock{variant: CodeVariant::Math{metadata: Some(_)}, ..}),
-            CodeBlock(crate::tree::CodeBlock{variant: CodeVariant::Toml, ..}),
-            CodeBlock(crate::tree::CodeBlock{variant: CodeVariant::Yaml, ..}),
-
-            ListItem(..),
-
-            Inline(crate::tree::Inline::Span{variant: SpanVariant::Delete, ..}),
-            Inline(crate::tree::Inline::Span{variant: SpanVariant::Emphasis, ..}),
-            Inline(crate::tree::Inline::Span{variant: SpanVariant::Strong, ..}),
-
-            Inline(crate::tree::Inline::Text{variant: TextVariant::Plain, ..}),
-            Inline(crate::tree::Inline::Text{variant: TextVariant::Code, ..}),
-            Inline(crate::tree::Inline::Text{variant: TextVariant::Math, ..}),
-            Inline(crate::tree::Inline::Text{variant: TextVariant::Html, ..}),
-
-            Inline(crate::tree::Inline::Link{link: Link{title: None, reference: LinkReference::Inline, ..}, ..}),
-            Inline(crate::tree::Inline::Link{link: Link{title: None, reference: LinkReference::Full(_), ..}, ..}),
-            Inline(crate::tree::Inline::Link{link: Link{title: None, reference: LinkReference::Collapsed, ..}, ..}),
-            Inline(crate::tree::Inline::Link{link: Link{title: None, reference: LinkReference::Shortcut, ..}, ..}),
-            Inline(crate::tree::Inline::Link{link: Link{title: Some(_), reference: LinkReference::Inline, ..}, ..}),
-            Inline(crate::tree::Inline::Link{link: Link{title: Some(_), reference: LinkReference::Full(_), ..}, ..}),
-            Inline(crate::tree::Inline::Link{link: Link{title: Some(_), reference: LinkReference::Collapsed, ..}, ..}),
-            Inline(crate::tree::Inline::Link{link: Link{title: Some(_), reference: LinkReference::Shortcut, ..}, ..}),
-
-            Inline(crate::tree::Inline::Image{link: Link{title: None, reference: LinkReference::Inline, ..}, ..}),
-            Inline(crate::tree::Inline::Image{link: Link{title: None, reference: LinkReference::Full(_), ..}, ..}),
-            Inline(crate::tree::Inline::Image{link: Link{title: None, reference: LinkReference::Collapsed, ..}, ..}),
-            Inline(crate::tree::Inline::Image{link: Link{title: None, reference: LinkReference::Shortcut, ..}, ..}),
-            Inline(crate::tree::Inline::Image{link: Link{title: Some(_), reference: LinkReference::Inline, ..}, ..}),
-            Inline(crate::tree::Inline::Image{link: Link{title: Some(_), reference: LinkReference::Full(_), ..}, ..}),
-            Inline(crate::tree::Inline::Image{link: Link{title: Some(_), reference: LinkReference::Collapsed, ..}, ..}),
-            Inline(crate::tree::Inline::Image{link: Link{title: Some(_), reference: LinkReference::Shortcut, ..}, ..}),
-
-            Inline(crate::tree::Inline::Footnote{..}),
-        });
-    }
-=======
-
-    use super::write_md;
-
-    crate::variants_checker!(VARIANTS_CHECKER = MdqNode {
+    crate::variants_checker!(VARIANTS_CHECKER = MdqNodeRef {
         Section(_),
         Paragraph(_),
         BlockQuote(_),
@@ -675,7 +621,6 @@
 
         Inline(crate::tree::Inline::Footnote{..}),
     });
->>>>>>> 10627077
 
     #[test]
     fn empty() {
